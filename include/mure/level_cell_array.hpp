--- conflicted
+++ resolved
@@ -570,34 +570,6 @@
     {
         auto const& interval = m_cells[0][i];
         index[0] = interval.start;
-<<<<<<< HEAD
-        std::vector<xt::xtensor<int, 1>> stencil{{0, -1}, {0, 0}, {0, 1}};
-
-        xt::xtensor_fixed<int, xt::xshape<3>> rows{find(index+stencil[0]),
-                                                   find(index+stencil[1]),
-                                                   find(index+stencil[2])};
-
-        if (xt::all(rows > -1))
-        {
-            auto load_input = [&](auto const& array)
-            {
-                auto t = xt::xtensor<int, 2>::from_shape({3, interval.size()});
-                for(size_t i = 0; i < t.shape()[0]; ++i)
-                {
-                    auto const& interval_tmp = m_cells[0][rows[i]];
-                    xt::view(t, i, xt::all()) = xt::view(array, xt::range(interval_tmp.index + interval.start, interval_tmp.index + interval.end));
-                }
-                return t;
-            };
-
-            auto load_output = [&](auto & array) -> decltype(auto)
-            {
-                auto const& interval_tmp = m_cells[0][rows[1]];
-                return xt::view(array, xt::newaxis(), xt::range(interval_tmp.index + interval.start+1, interval_tmp.index + interval.end-1));
-            };
-
-            func(load_input, load_output);
-=======
         std::vector<xt::xtensor<int, 1>> stencil;
         if (dim == 2)
         {
@@ -661,7 +633,6 @@
                 };
                 func(load_input, load_output);
             }
->>>>>>> 8f407981
         }
     }
 }
